import type { ReactElement } from 'react';
import type {
  Body,
  BodyBase,
  BodyCell,
  BodyCellBase,
  BodyRow,
  BodyRowBase,
  DefinePluginArgs,
  GlobalInputFromPlugins,
  Head,
  HeadBase,
  HeadCell,
  HeadCellBase,
  HeadRow,
  HeadRowBase,
  Plugin,
  PluginObject,
  Plugins,
  Row,
  Table,
  TableBase,
} from '../types';

type RenderFunc<Props extends object> = (props: Props) => ReactElement | null;

type RenderTableFunc<TRow extends Row, TPlugins extends Plugins> = RenderFunc<
  TableBase<TRow, RenderPluginArgs<TRow, TPlugins>> & Table<TRow, TPlugins>
>;
type RenderHeadFunc<TRow extends Row, TPlugins extends Plugins> = RenderFunc<
  HeadBase<RenderPluginArgs<TRow, TPlugins>> & Head<TPlugins>
>;
type RenderHeadRowFunc<TRow extends Row, TPlugins extends Plugins> = RenderFunc<
  HeadRowBase<RenderPluginArgs<TRow, TPlugins>> & HeadRow<TPlugins>
>;
type RenderHeadCellFunc<TPlugins extends Plugins> = RenderFunc<HeadCellBase & HeadCell<TPlugins>>;
type RenderBodyFunc<TRow extends Row, TPlugins extends Plugins> = RenderFunc<
  BodyBase<TRow, RenderPluginArgs<TRow, TPlugins>> & Body<TRow, TPlugins>
>;
type RenderBodyRowFunc<TRow extends Row, TPlugins extends Plugins> = RenderFunc<
  BodyRowBase<TRow, RenderPluginArgs<TRow, TPlugins>> & BodyRow<TRow, TPlugins>
>;
type RenderBodyCellFunc<TRow extends Row, TPlugins extends Plugins, TValue> = RenderFunc<
  BodyCellBase<TRow, TValue> & BodyCell<TRow, TPlugins, TValue>
>;

type RenderPluginGlobalInput<TRow extends Row, TPlugins extends Plugins> = {
  renderTable?: RenderTableFunc<TRow, TPlugins>;
  renderHead?: RenderHeadFunc<TRow, TPlugins>;
  renderHeadRow?: RenderHeadRowFunc<TRow, TPlugins>;
  renderHeadCell?: RenderHeadCellFunc<TPlugins>;
  renderBody?: RenderBodyFunc<TRow, TPlugins>;
  renderBodyRow?: RenderBodyRowFunc<TRow, TPlugins>;
  renderBodyCell?: RenderBodyCellFunc<TRow, TPlugins, unknown>;
};

type RenderPluginColumnInput<TRow extends Row, TPlugins extends Plugins, TValue> = {
  renderHeadCell?: RenderHeadCellFunc<TPlugins>;
  renderBodyCell?: RenderBodyCellFunc<TRow, TPlugins, TValue>;
};

type RenderPluginOutput = {
  render: () => ReactElement | null;
};

type RenderPluginArgs<TRow extends Row, TPlugins extends Plugins> = DefinePluginArgs<
  TRow,
  {
    input: {
      global: RenderPluginGlobalInput<TRow, TPlugins>;
      column: RenderPluginColumnInput<TRow, TPlugins, unknown>;
      columnMap: {
        [ColumnName in keyof TRow]: RenderPluginColumnInput<TRow, TPlugins, TRow[ColumnName]>;
      };
    };
    output: {
      table: RenderPluginOutput;
      head: RenderPluginOutput;
      headRow: RenderPluginOutput;
      headCell: RenderPluginOutput;
      body: RenderPluginOutput;
      bodyRow: RenderPluginOutput;
      bodyCell: RenderPluginOutput;
    };
  }
>;

export type RenderPlugin<TRow extends Row, TPlugins extends Plugins> = Plugin<
  RenderPluginArgs<TRow, TPlugins>
>;

const defaultRenderTable: RenderTableFunc<Row, Plugins> = (props) => (
  <table id={props.id}>
    <props.head.render />
    <props.body.render />
  </table>
);

const defaultRenderHead: RenderHeadFunc<Row, Plugins> = (props) => (
  <thead id={props.id}>
    {props.rows.map((headRow) => (
      <headRow.render key={headRow.id} />
    ))}
  </thead>
);

const defaultRenderHeadRow: RenderHeadRowFunc<Row, Plugins> = (props) => (
  <tr id={props.id}>
    {props.cells.map((headCell) => (
      <headCell.render key={headCell.id} />
    ))}
  </tr>
);

const defaultRenderHeadCell: RenderHeadCellFunc<Plugins> = (props) => (
  <th id={props.id}>{props.label}</th>
);

const defaultRenderBody: RenderBodyFunc<Row, Plugins> = (props) => (
  <tbody id={props.id}>
    {props.rows.map((bodyRow) => (
      <bodyRow.render key={bodyRow.id} />
    ))}
  </tbody>
);

const defaultRenderBodyRow: RenderBodyRowFunc<Row, Plugins> = (props) => (
  <tr id={props.id}>
    {props.cells.map((bodyCell) => (
      <bodyCell.render key={bodyCell.id} />
    ))}
  </tr>
);

const defaultRenderBodyCell: RenderBodyCellFunc<Row, Plugins, unknown> = (props) => (
  <td id={props.id}>{props.serializedValue}</td>
);

// TODO this plugin definition is not very elegant
export function renderPlugin<TRow extends Row, TPlugins extends Plugins>(
  options: GlobalInputFromPlugins<RenderPluginArgs<TRow, TPlugins>>,
): PluginObject<TRow, RenderPluginArgs<TRow, TPlugins>> {
  return {
    transformTable: (table) => {
      const renderTable = options.renderTable ?? defaultRenderTable;
      // FIXME
<<<<<<< HEAD
      // This errors for some reason. Replacing RenderTableFunc with:
=======
      // @ts-expect-err This errors for some reason. Replacing RenderTableFunc with:
>>>>>>> b0adcf4d
      // type RenderTableFunc<TRow extends Row, TPlugins extends Plugins> = RenderFunc<
      //   TableBase<TRow, RenderPluginArgs<TRow, TPlugins>> & Table<TRow, TPlugins>
      // >;
      // Fixes it, but it's not a good solution
      return { ...table, render: () => renderTable(table) };
    },
    transformHead: (head) => {
      const renderHead = options.renderHead ?? defaultRenderHead;
      return { ...head, render: () => renderHead(head) };
    },
    transformHeadRow: (headRow) => {
      const renderHeadRow = options.renderHeadRow ?? defaultRenderHeadRow;
      return { ...headRow, render: () => renderHeadRow(headRow) };
    },
    transformHeadCell: (headCell, _state, _setState, { column }) => {
      const renderHeadCell =
        column.renderHeadCell ?? options.renderHeadCell ?? defaultRenderHeadCell;
      return { ...headCell, render: () => renderHeadCell(headCell) };
    },
    transformBody: (body) => {
      const renderBody = options.renderBody ?? defaultRenderBody;
      // @ts-expect-error This errors for some reason.
      return { ...body, render: () => renderBody(body) };
    },
    transformBodyRow: (bodyRow) => {
      const renderBodyRow = options.renderBodyRow ?? defaultRenderBodyRow;
      // @ts-expect-error This errors for some reason.
      return { ...bodyRow, render: () => renderBodyRow(bodyRow) };
    },
    transformBodyCell: (bodyCell, _state, _setState, { column }) => {
      const renderBodyCell =
        column.renderBodyCell ?? options.renderBodyCell ?? defaultRenderBodyCell;
      // @ts-expect-error This errors for some reason.
      return { ...bodyCell, render: () => renderBodyCell(bodyCell) };
    },
  };
}<|MERGE_RESOLUTION|>--- conflicted
+++ resolved
@@ -144,11 +144,7 @@
     transformTable: (table) => {
       const renderTable = options.renderTable ?? defaultRenderTable;
       // FIXME
-<<<<<<< HEAD
-      // This errors for some reason. Replacing RenderTableFunc with:
-=======
       // @ts-expect-err This errors for some reason. Replacing RenderTableFunc with:
->>>>>>> b0adcf4d
       // type RenderTableFunc<TRow extends Row, TPlugins extends Plugins> = RenderFunc<
       //   TableBase<TRow, RenderPluginArgs<TRow, TPlugins>> & Table<TRow, TPlugins>
       // >;
