{
  "name": "quintal-oss",
  "scripts": {
    "build": "turbo run build",
    "clean": "turbo run clean && shx rm -rf .turbo node_modules",
    "dev": "turbo run dev",
<<<<<<< HEAD
    "lint": "pnpm sync && turbo run lint",
=======
    "generate": "ts-node ./scripts/generate.ts",
    "lint": "turbo run lint",
>>>>>>> b0adcf4d
    "lint:check": "syncpack lint && turbo run lint:check",
    "sync": "syncpack fix-mismatches && syncpack format",
    "test": "turbo run test"
  },
  "packageManager": "pnpm@8.6.10",
  "devDependencies": {
    "@biomejs/biome": "1.5.3",
    "@changesets/cli": "2.27.1",
    "@types/node": "20.11.24",
    "npm-run-all": "4.1.5",
    "shx": "0.3.4",
<<<<<<< HEAD
    "syncpack": "11.2.1",
    "turbo": "1.10.16"
=======
    "syncpack": "12.3.0",
    "ts-node": "10.9.2",
    "tslib": "2.6.2",
    "turbo": "1.12.4",
    "typescript": "5.3.3"
>>>>>>> b0adcf4d
  }
}<|MERGE_RESOLUTION|>--- conflicted
+++ resolved
@@ -4,12 +4,8 @@
     "build": "turbo run build",
     "clean": "turbo run clean && shx rm -rf .turbo node_modules",
     "dev": "turbo run dev",
-<<<<<<< HEAD
+    "generate": "ts-node ./scripts/generate.ts",
     "lint": "pnpm sync && turbo run lint",
-=======
-    "generate": "ts-node ./scripts/generate.ts",
-    "lint": "turbo run lint",
->>>>>>> b0adcf4d
     "lint:check": "syncpack lint && turbo run lint:check",
     "sync": "syncpack fix-mismatches && syncpack format",
     "test": "turbo run test"
@@ -21,15 +17,10 @@
     "@types/node": "20.11.24",
     "npm-run-all": "4.1.5",
     "shx": "0.3.4",
-<<<<<<< HEAD
-    "syncpack": "11.2.1",
-    "turbo": "1.10.16"
-=======
     "syncpack": "12.3.0",
     "ts-node": "10.9.2",
     "tslib": "2.6.2",
     "turbo": "1.12.4",
     "typescript": "5.3.3"
->>>>>>> b0adcf4d
   }
 }