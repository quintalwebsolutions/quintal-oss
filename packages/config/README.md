--- conflicted
+++ resolved
@@ -74,12 +74,7 @@
 });
 ```
 
-<<<<<<< HEAD
-Then run the `quintal-config generate` command on postinstall, and you don't
-have to worry about configuration ever again.
-=======
 After creating this config file, you can run the `quintal-config install`
 command to install all packages required to use the packages defined in your
 config file. Then run the `quintal-config generate` command on postinstall, and
-you never have to worry about configuration again.
->>>>>>> b0adcf4d
+you never have to worry about configuration again.