{
  "name": "@quintal/table-engine-react",
  "version": "0.0.1",
  "license": "MIT",
  "description": "A headless, declarative, lightweight, type-safe table engine for React apps.",
  "keywords": [
    "react",
    "table",
    "hook",
    "headless",
    "typescript"
  ],
  "author": {
    "name": "William Ford",
    "email": "william@quintalwebsolutions.com",
    "url": "https://quintalwebsolutions.com"
  },
  "repository": {
    "type": "git",
    "url": "https://github.com/quintalwebsolutions/quintal-oss.git",
    "directory": "packages/table-engine-react"
  },
  "homepage": "https://github.com/quintalwebsolutions/quintal-oss/tree/main/packages/table-engine-react#readme",
  "bugs": "https://github.com/quintalwebsolutions/quintal-oss/labels/%40quintal%2Ftable-engine-react",
  "main": "./.dist/index.cjs",
  "module": "./.dist/index.mjs",
  "types": "./.dist/index.d.ts",
  "files": [
    ".dist"
  ],
  "scripts": {
    "build": "run-s build:*",
    "build:clean": "shx rm -rf .dist",
    "build:code": "vite build",
    "clean": "shx rm -rf .coverage .coverage-ts .dist .turbo node_modules",
    "dev": "vitest --watch",
    "lint": "pnpm lint:fix && pnpm lint:types",
    "lint:check": "biome ci .",
    "lint:fix": "biome check --apply .",
    "lint:types": "tsc --noEmit",
    "test": "run-s test:*",
    "test:source": "vitest",
    "test:types": "typescript-coverage-report --outputDir .coverage-ts --strict"
  },
  "peerDependencies": {
    "react": "^18.2.0"
  },
  "peerDependencies": {
    "react": "18.2.0"
  },
  "devDependencies": {
    "@quintal/config": "workspace:*",
<<<<<<< HEAD
    "@types/react": "18.2.38",
    "@vitest/coverage-v8": "0.34.6",
    "happy-dom": "12.10.3",
    "react": "18.2.0",
    "typescript": "5.3.2",
    "vite": "5.0.1",
    "vitest": "0.34.6"
=======
    "@types/node": "20.11.24",
    "@types/react": "18.2.62",
    "@vitest/coverage-v8": "1.3.1",
    "happy-dom": "13.6.2",
    "react": "18.2.0",
    "typescript": "5.3.3",
    "typescript-coverage-report": "1.0.0",
    "vite": "5.1.4",
    "vitest": "1.3.1"
>>>>>>> b0adcf4d
  }
}<|MERGE_RESOLUTION|>--- conflicted
+++ resolved
@@ -3,13 +3,7 @@
   "version": "0.0.1",
   "license": "MIT",
   "description": "A headless, declarative, lightweight, type-safe table engine for React apps.",
-  "keywords": [
-    "react",
-    "table",
-    "hook",
-    "headless",
-    "typescript"
-  ],
+  "keywords": ["react", "table", "hook", "headless", "typescript"],
   "author": {
     "name": "William Ford",
     "email": "william@quintalwebsolutions.com",
@@ -25,9 +19,7 @@
   "main": "./.dist/index.cjs",
   "module": "./.dist/index.mjs",
   "types": "./.dist/index.d.ts",
-  "files": [
-    ".dist"
-  ],
+  "files": [".dist"],
   "scripts": {
     "build": "run-s build:*",
     "build:clean": "shx rm -rf .dist",
@@ -45,20 +37,8 @@
   "peerDependencies": {
     "react": "^18.2.0"
   },
-  "peerDependencies": {
-    "react": "18.2.0"
-  },
   "devDependencies": {
     "@quintal/config": "workspace:*",
-<<<<<<< HEAD
-    "@types/react": "18.2.38",
-    "@vitest/coverage-v8": "0.34.6",
-    "happy-dom": "12.10.3",
-    "react": "18.2.0",
-    "typescript": "5.3.2",
-    "vite": "5.0.1",
-    "vitest": "0.34.6"
-=======
     "@types/node": "20.11.24",
     "@types/react": "18.2.62",
     "@vitest/coverage-v8": "1.3.1",
@@ -68,6 +48,5 @@
     "typescript-coverage-report": "1.0.0",
     "vite": "5.1.4",
     "vitest": "1.3.1"
->>>>>>> b0adcf4d
   }
 }